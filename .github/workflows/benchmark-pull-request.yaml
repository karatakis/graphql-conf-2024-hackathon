--- conflicted
+++ resolved
@@ -51,8 +51,7 @@
         run: cargo build -p mock-api --release
 
       - name: Run Benchmarks
-<<<<<<< HEAD
-        run: cargo run
+        run: cargo run -- --project ${{ github.event.pull_request.head.repo.owner.login }}
 
       - name: Prepare JSON
         run: ./tojson.sh
@@ -61,7 +60,4 @@
         run: ./printjson.sh
 
       - name: Check Result
-        run: ./check.sh
-=======
-        run: cargo run -- --project ${{ github.event.pull_request.head.repo.owner.login }}
->>>>>>> 91180154
+        run: ./check.sh