--- conflicted
+++ resolved
@@ -15,7 +15,6 @@
 
 use crate::{command::Command, ROOT_DIR};
 
-<<<<<<< HEAD
 #[derive(Serialize, Deserialize)]
 struct Stats {
     latency_avg: String,
@@ -36,8 +35,6 @@
     tps: Decimal,
 }
 
-=======
->>>>>>> 379052ee
 static BENCHES: LazyLock<Result<Vec<String>>> = LazyLock::new(|| {
     let tests_path = format!("{ROOT_DIR}/benches");
     let mut tests = Vec::new();
@@ -59,13 +56,7 @@
     Ok(tests)
 });
 
-#[derive(Serialize, Deserialize)]
-struct Stats {
-    rps: u64,
-}
-
 #[derive(Serialize, Deserialize, Default)]
-
 struct AllStats(BTreeMap<String, Stats>);
 
 impl Deref for AllStats {
@@ -297,15 +288,13 @@
     }
 }
 
-<<<<<<< HEAD
 fn parse_string(data: &str, re: Regex) -> anyhow::Result<String> {
     if let Some(caps) = re.captures(data) {
         let value = &caps[1];
         Ok(value.to_string())
     } else {
         bail!("Failed to parse {:?}", re)
-=======
-    Ok(Stats { rps })
+    }
 }
 
 #[cfg(test)]
@@ -363,6 +352,5 @@
 
             assert_eq!(stats.score(&baseline).unwrap(), 361);
         }
->>>>>>> 379052ee
     }
 }